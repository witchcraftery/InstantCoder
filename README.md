<a href="https://www.llamacoder.io">
  <img alt="Llama Coder" src="./public/og-image.png">
  <h1 align="center">Llama Coder</h1>
</a>

<p align="center">
  An open source Claude Artifacts – generate small apps with one prompt. Powered by Llama 3 405B & Together.ai.
</p>

## Tech stack

- [Llama 3.1 405B](https://ai.meta.com/blog/meta-llama-3-1/) from Meta for the LLM
- [Together AI](https://dub.sh/together-ai/?utm_source=example-app&utm_medium=llamacoder&utm_campaign=llamacoder-app-signup) for LLM inference
- [Sandpack](https://sandpack.codesandbox.io/) for the code sandbox
- Next.js app router with Tailwind
- Helicone for observability
- Plausible for website analytics

## Cloning & running

1. Clone the repo: `git clone https://github.com/Nutlope/llamacoder`
<<<<<<< HEAD
2. Create a `.env` file and add your [Together AI API key](https://dub.sh/together-ai): `TOGETHER_API_KEY=`
=======
2. Create a `.env` file and add your [Together AI API key](https://dub.sh/together-ai/?utm_source=example-app&utm_medium=llamacoder&utm_campaign=llamacoder-app-signup): `TOGETHER_API_KEY=`
>>>>>>> 190e267f
3. Run `npm install` and `npm run dev` to install dependencies and run locally

## Exporting app feature (working on it)

Look into a way to export/deploy the app in a single click. Steps:

1. Generate a UUID
2. Write the code + ID to a database
3. Dynamic route that fetches code
4. Use sandpack for now (but hide the code view)
5. Dynamic OG image

## Future Tasks

<<<<<<< HEAD
- [ ] Check out that checkbox & radio funcitonality for shadcn
- [ ] Add sharability to people can take their apps and share them publicly
- [ ] Launch support for different themes – somehow pass down variables to components
- [ ] Encourage best practices by making the input and textarea & having pills to generate apps w/ good prompts
- [ ] Save previous versions so people can go back and forth between the generated ones
- [ ] Could be nice to show a "featured apps" route on the site on /featured. Have a /id/${prompt} dynamic route that can display a bunch of nice example apps in the sandbox ready to go
- [ ] Support more languages starting with Python, check out E2B
- [ ] Try chain of thought reasoning to see if it works better overall
- [ ] Try finetuning a smaller model on good prompts from 405b or GPT-4/Claude
- [ ] Add dark mode to the site overall, nice design change
- [ ] Surface errors better in codesandbox to the user so people know what is wrong
=======
- [ ] Try chain of thought reasoning to see if it works better overall
- [ ] Encourage best practices by making the input and textarea & having pills to generate apps w/ good prompts
- [ ] Save previous versions so people can go back and forth between the generated ones
- [ ] Could be nice to show a "featured apps" route on the site on `/featured`. Have a `/id/${prompt}` dynamic route that can display a bunch of nice example apps in the sandbox ready to go
- [ ] Support more languages starting with Python, check out E2B
- [ ] Try finetuning a smaller model on good prompts from 405b or GPT-4/Claude
- [ ] Add dark mode to the site overall, nice design change
>>>>>>> 190e267f
- [ ] Think about how to have 405B correct itself (sometimes it makes up imports)
- [ ] New route for updateCode that only sends the latest generated code + the modify request
- [ ] Fix bug where if a user edits the code, then does a change, it doesn't use the edited code
- [ ] Add rate limiting with redis upstash if the traffic gets too high
- [ ] Try to add a consistent component library like shadcn
- [ ] Apply code diffs directly instead of asking the model to generate the code from scratch
- [ ] Add the ability to upload things like a screenshot for it to start from that<|MERGE_RESOLUTION|>--- conflicted
+++ resolved
@@ -19,11 +19,7 @@
 ## Cloning & running
 
 1. Clone the repo: `git clone https://github.com/Nutlope/llamacoder`
-<<<<<<< HEAD
-2. Create a `.env` file and add your [Together AI API key](https://dub.sh/together-ai): `TOGETHER_API_KEY=`
-=======
 2. Create a `.env` file and add your [Together AI API key](https://dub.sh/together-ai/?utm_source=example-app&utm_medium=llamacoder&utm_campaign=llamacoder-app-signup): `TOGETHER_API_KEY=`
->>>>>>> 190e267f
 3. Run `npm install` and `npm run dev` to install dependencies and run locally
 
 ## Exporting app feature (working on it)
@@ -38,7 +34,6 @@
 
 ## Future Tasks
 
-<<<<<<< HEAD
 - [ ] Check out that checkbox & radio funcitonality for shadcn
 - [ ] Add sharability to people can take their apps and share them publicly
 - [ ] Launch support for different themes – somehow pass down variables to components
@@ -50,15 +45,6 @@
 - [ ] Try finetuning a smaller model on good prompts from 405b or GPT-4/Claude
 - [ ] Add dark mode to the site overall, nice design change
 - [ ] Surface errors better in codesandbox to the user so people know what is wrong
-=======
-- [ ] Try chain of thought reasoning to see if it works better overall
-- [ ] Encourage best practices by making the input and textarea & having pills to generate apps w/ good prompts
-- [ ] Save previous versions so people can go back and forth between the generated ones
-- [ ] Could be nice to show a "featured apps" route on the site on `/featured`. Have a `/id/${prompt}` dynamic route that can display a bunch of nice example apps in the sandbox ready to go
-- [ ] Support more languages starting with Python, check out E2B
-- [ ] Try finetuning a smaller model on good prompts from 405b or GPT-4/Claude
-- [ ] Add dark mode to the site overall, nice design change
->>>>>>> 190e267f
 - [ ] Think about how to have 405B correct itself (sometimes it makes up imports)
 - [ ] New route for updateCode that only sends the latest generated code + the modify request
 - [ ] Fix bug where if a user edits the code, then does a change, it doesn't use the edited code
