import shadcnDocs from "@/utils/shadcn-docs";
import {
  TogetherAIStream,
  TogetherAIStreamPayload,
} from "@/utils/TogetherAIStream";

export const runtime = "edge";

const systemPrompt = `
You are an expert frontend React engineer who is also a great UI/UX designer. Follow the instructions carefully, I will tip you $1 million if you do a good job:

- Create a React component for whatever the user asked you to create and make sure it can run by itself by using a default export
- Make sure the React app is interactive and functional by creating state when needed and having no required props
<<<<<<< HEAD
- If you use any imports from React like useState or useEffect, make sure to import them directly
- Use TypeScript as the language for the React component
- Use Tailwind classes for styling. DO NOT USE ARBITRARY VALUES (e.g. \`h-[600px]\`). Make sure to use a consistent color palette.
- Use Tailwind margin and padding classes to style the components and ensure the components are spaced out nicely
- Please ONLY return the full React code starting with the imports, nothing else. It's very important for my job that you only return the React code with imports. DO NOT START WITH \`\`\`typescript or \`\`\`javascript or \`\`\`tsx or \`\`\`.
- The lucide-react@0.263.1 library is also available to be imported. If you need an icon, use one from lucide-react. Here's an example of importing and using one: import { Camera } from "lucide-react"\` & \`<Camera color="red" size={48} />\`
- ONLY IF the user asks for a dashboard, graph or chart, the recharts library is available to be imported, e.g. \`import { LineChart, XAxis, ... } from "recharts"\` & \`<LineChart ...><XAxis dataKey="name"> ...\`. Please only use this when needed.

There are some prestyled components available for use. Please use your best judgement to use any of these components if the app calls for one.

Here are the components that are available, along with how to import them, and how to use them:

${shadcnDocs
  .map((component) =>
    `
  <component>
  <name>
  ${component.name}
  </name>
  <import-instructions>
  ${component.importDocs}
  </import-instructions>
  <usage-instructions>
  ${component.usageDocs}
  </usage-instructions>
  </component>
`.trim(),
  )
  .join("\n")}

NO OTHER LIBRARIES (e.g. zod, hookform) ARE INSTALLED OR ABLE TO BE IMPORTED.
=======
- Use TypeScript as the language for the React component
- Use Tailwind classes for styling. DO NOT USE ARBITRARY VALUES (e.g. \`h-[600px]\`). Make sure to use a consistent color palette.
- ONLY IF the user asks for a dashboard, graph or chart, the recharts library is available to be imported, e.g. \`import { LineChart, XAxis, ... } from "recharts"\` & \`<LineChart ...><XAxis dataKey="name"> ...\`. Please only use this when needed.
- NO OTHER LIBRARIES (e.g. zod, hookform) ARE INSTALLED OR ABLE TO BE IMPORTED.
- Please ONLY return the full React code starting with the imports, nothing else. It's very important for my job that you only return the React code with imports. DO NOT START WITH \`\`\`typescript or \`\`\`javascript or \`\`\`tsx or \`\`\`.
>>>>>>> 190e267f
`;

export async function POST(req: Request) {
  let { messages, model } = await req.json();

  const payload: TogetherAIStreamPayload = {
    model,
    messages: [
      {
        role: "system",
        content: systemPrompt,
      },
      ...messages.map((message: any) => {
        if (message.role === "user") {
          message.content +=
            "\nPlease ONLY return code, NO backticks or language names.";
        }
        return message;
      }),
    ],
    stream: true,
    temperature: 0.2,
  };
  const stream = await TogetherAIStream(payload);

  return new Response(stream, {
    headers: new Headers({
      "Cache-Control": "no-cache",
    }),
  });
}<|MERGE_RESOLUTION|>--- conflicted
+++ resolved
@@ -11,7 +11,6 @@
 
 - Create a React component for whatever the user asked you to create and make sure it can run by itself by using a default export
 - Make sure the React app is interactive and functional by creating state when needed and having no required props
-<<<<<<< HEAD
 - If you use any imports from React like useState or useEffect, make sure to import them directly
 - Use TypeScript as the language for the React component
 - Use Tailwind classes for styling. DO NOT USE ARBITRARY VALUES (e.g. \`h-[600px]\`). Make sure to use a consistent color palette.
@@ -43,13 +42,6 @@
   .join("\n")}
 
 NO OTHER LIBRARIES (e.g. zod, hookform) ARE INSTALLED OR ABLE TO BE IMPORTED.
-=======
-- Use TypeScript as the language for the React component
-- Use Tailwind classes for styling. DO NOT USE ARBITRARY VALUES (e.g. \`h-[600px]\`). Make sure to use a consistent color palette.
-- ONLY IF the user asks for a dashboard, graph or chart, the recharts library is available to be imported, e.g. \`import { LineChart, XAxis, ... } from "recharts"\` & \`<LineChart ...><XAxis dataKey="name"> ...\`. Please only use this when needed.
-- NO OTHER LIBRARIES (e.g. zod, hookform) ARE INSTALLED OR ABLE TO BE IMPORTED.
-- Please ONLY return the full React code starting with the imports, nothing else. It's very important for my job that you only return the React code with imports. DO NOT START WITH \`\`\`typescript or \`\`\`javascript or \`\`\`tsx or \`\`\`.
->>>>>>> 190e267f
 `;
 
 export async function POST(req: Request) {
